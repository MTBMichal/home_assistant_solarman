--- conflicted
+++ resolved
@@ -166,12 +166,9 @@
             else:
                 log.debug(f"Querying [{start} - {end}] failed, invalid response packet.")
             del raw_msg
-<<<<<<< HEAD
         except:
             log.error("An exception was thrown!")
             result = 0
-=======
->>>>>>> 58fd991d
         finally:
             del request
         return result
